--- conflicted
+++ resolved
@@ -17,12 +17,8 @@
 _GENERATORS = [
     aux.Aux,
     raw.RAW_xxx_10, raw.RAWSxxx_10,
-<<<<<<< HEAD
-    level0.Sx_RAW__0x, level0.Sx_RAW__0M, level0.AC_RAW__0A, level0.Aux,
+    level0.Sx_RAW__0x, level0.Sx_RAW__0M, level0.AC_RAW__0A,
     level1.Sx_SCS__1S
-=======
-    level0.Sx_RAW__0x, level0.Sx_RAW__0M, level0.AC_RAW__0A
->>>>>>> 87ed21f2
 ]
 
 
