'''
Copyright (C) 2021 S[&]T, The Netherlands.

Biomass Level 2a product generators, format according to
- BIO-ESA-EOPG-EEGS-TN-0115 'L2a Product Guidelines'.
- BIO-ESA-EOPG-EEGS-TN-0046 'BIOMASS Production Model'.
'''
import os
from typing import List, Tuple

from procsim.core.exceptions import ScenarioError

from . import product_generator

_HDR_PARAMS = [
    ('swath', 'sensor_swath', 'str'),
    ('operational_mode', 'sensor_mode', 'str'),
    ('footprint_polygon', 'footprint_polygon', 'str'),
    ('center_points', 'center_points', 'str'),
]
_ACQ_PARAMS = [
    ('mission_phase', 'mission_phase', 'str'),
    ('data_take_id', 'data_take_id', 'int'),
    ('global_coverage_id', 'global_coverage_id', 'str'),
    ('major_cycle_id', 'major_cycle_id', 'str'),
    ('track_nr', 'track_nr', 'str'),
]


class Level2a(product_generator.ProductGeneratorBase):
    '''
    This class implements the ProductGeneratorBase and is responsible for
    generating dummy Biomass level 2a products.

    The l2a processor input is an interferometric stack, with up to 3/7 L1c
    (Sx_STA__1S) products for a given frame. Additionally aux products:
    AUX_PP2_2A (processing parameters) and AUX_DEM (Copernicus DEM).
    '''
    PRODUCTS = ['AGB_GN_L2A', 'FD_COV_L2A', 'FH_COH_L2A',
                'FP_VBG_L2A', 'FP_FD__L2A', 'FP_FH__L2A', 'FP_ACM_L2A']

    def __init__(self, logger, job_config, scenario_config: dict, output_config: dict):
        super().__init__(logger, job_config, scenario_config, output_config)

    def get_params(self) -> Tuple[List[tuple], List[tuple], List[tuple]]:
        gen, hdr, acq = super().get_params()
        return gen, hdr + _HDR_PARAMS, acq + _ACQ_PARAMS

    def generate_output(self):
        super().generate_output()

        # Sanity check
        if self._hdr.begin_position is None or self._hdr.end_position is None:
            raise ScenarioError('Begin/end position must be set')

        # If not read from an input product, use begin/end position as starting point
        if self._hdr.validity_start is None:
            self._hdr.validity_start = self._hdr.begin_position
        if self._hdr.validity_stop is None:
            self._hdr.validity_stop = self._hdr.end_position

        self._hdr.product_type = self._resolve_wildcard_product_type()

        name_gen = self._create_name_generator(self._hdr)
        dir_name = name_gen.generate_path_name()
        self._hdr.initialize_product_list(dir_name)
        self._logger.info('Create {}'.format(dir_name))

        # Full specs are not known yet. For now, generate MPH and one data file.
<<<<<<< HEAD
        os.makedirs(dir_name, exist_ok=True)
        file_path = os.path.join(dir_name, name_gen.generate_binary_file_name())
        self._add_file_to_product(file_path, self._size_mb)
        file_path = os.path.join(dir_name, name_gen.generate_mph_file_name())
        self._hdr.write(file_path)
=======
        base_path = os.path.join(self._output_path, dir_name)
        os.makedirs(base_path, exist_ok=True)
        file_name = os.path.join(base_path, name_gen.generate_mph_file_name())
        self._hdr.write(file_name)
        file_name = os.path.join(base_path, name_gen.generate_binary_file_name())
        self._generate_bin_file(file_name, self._size_mb)
>>>>>>> 2d983823


class Level2b(product_generator.ProductGeneratorBase):
    """
    This class implements the ProductGeneratorBase and is responsible for
    generating dummy Biomass level 2b products.

    L2 products describe 'tiles' of 5x5 degrees. The tile based processing has
    as input all L2a products intersecting the tile.
    """
    pass<|MERGE_RESOLUTION|>--- conflicted
+++ resolved
@@ -67,20 +67,12 @@
         self._logger.info('Create {}'.format(dir_name))
 
         # Full specs are not known yet. For now, generate MPH and one data file.
-<<<<<<< HEAD
-        os.makedirs(dir_name, exist_ok=True)
-        file_path = os.path.join(dir_name, name_gen.generate_binary_file_name())
-        self._add_file_to_product(file_path, self._size_mb)
-        file_path = os.path.join(dir_name, name_gen.generate_mph_file_name())
-        self._hdr.write(file_path)
-=======
         base_path = os.path.join(self._output_path, dir_name)
         os.makedirs(base_path, exist_ok=True)
-        file_name = os.path.join(base_path, name_gen.generate_mph_file_name())
-        self._hdr.write(file_name)
-        file_name = os.path.join(base_path, name_gen.generate_binary_file_name())
-        self._generate_bin_file(file_name, self._size_mb)
->>>>>>> 2d983823
+        file_path = os.path.join(base_path, name_gen.generate_binary_file_name())
+        self._add_file_to_product(file_path, self._size_mb)
+        file_path = os.path.join(base_path, name_gen.generate_mph_file_name())
+        self._hdr.write(file_path)
 
 
 class Level2b(product_generator.ProductGeneratorBase):
