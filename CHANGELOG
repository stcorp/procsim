--- conflicted
+++ resolved
@@ -1,10 +1,9 @@
 Procsim Changelog
 -----------------
 
-<<<<<<< HEAD
 [v1.2.0] - To be released
     - Add: Optional compact_creation_date_epoch variable in scenario
-=======
+
 [v1.1.1] - 2021/04/29
     - Fix: processingMode/@codespace must be @codeSpace in MPH
     - Fix: Do not stop if products are not a directory, generate a warning only (to allow MPL_ORBPRE products)
@@ -14,7 +13,6 @@
 
     Known bugs:
     - xmllint missing from container
->>>>>>> 09b8bf79
 
 [v1.1.0] - 2021/04/21
     - Add: Support for L1 products
